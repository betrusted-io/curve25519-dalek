#![allow(non_snake_case)]

extern crate rand;
use rand::rngs::OsRng;
use rand::thread_rng;

#[macro_use]
extern crate criterion;

use criterion::measurement::Measurement;
use criterion::BatchSize;
use criterion::Criterion;
use criterion::{BenchmarkGroup, BenchmarkId};

extern crate curve25519_dalek;

use curve25519_dalek::constants;
use curve25519_dalek::scalar::Scalar;
use curve25519_dalek::field::FieldElement;

static BATCH_SIZES: [usize; 5] = [1, 2, 4, 8, 16];
static MULTISCALAR_SIZES: [usize; 13] = [1, 2, 4, 8, 16, 32, 64, 128, 256, 384, 512, 768, 1024];

mod edwards_benches {
    use super::*;

    use curve25519_dalek::edwards::EdwardsPoint;

    fn compress(c: &mut Criterion) {
        let B = &constants::ED25519_BASEPOINT_POINT;
        c.bench_function("EdwardsPoint compression", move |b| b.iter(|| B.compress()));
    }

    fn decompress(c: &mut Criterion) {
        let B_comp = &constants::ED25519_BASEPOINT_COMPRESSED;
        c.bench_function("EdwardsPoint decompression", move |b| {
            b.iter(|| B_comp.decompress().unwrap())
        });
    }

    fn consttime_fixed_base_scalar_mul(c: &mut Criterion) {
        let B = &constants::ED25519_BASEPOINT_TABLE;
        let s = Scalar::from(897987897u64).invert();
        c.bench_function("Constant-time fixed-base scalar mul", move |b| {
            b.iter(|| B * &s)
        });
    }

    fn consttime_variable_base_scalar_mul(c: &mut Criterion) {
        let B = &constants::ED25519_BASEPOINT_POINT;
        let s = Scalar::from(897987897u64).invert();
        c.bench_function("Constant-time variable-base scalar mul", move |b| {
            b.iter(|| B * s)
        });
    }

    fn vartime_double_base_scalar_mul(c: &mut Criterion) {
        c.bench_function("Variable-time aA+bB, A variable, B fixed", |bench| {
            let mut rng = thread_rng();
            let A = &Scalar::random(&mut rng) * &constants::ED25519_BASEPOINT_TABLE;
            bench.iter_batched(
                || (Scalar::random(&mut rng), Scalar::random(&mut rng)),
                |(a, b)| EdwardsPoint::vartime_double_scalar_mul_basepoint(&a, &A, &b),
                BatchSize::SmallInput,
            );
        });
    }

    criterion_group! {
        name = edwards_benches;
        config = Criterion::default();
        targets =
        compress,
        decompress,
        consttime_fixed_base_scalar_mul,
        consttime_variable_base_scalar_mul,
        vartime_double_base_scalar_mul,
    }
}

mod multiscalar_benches {
    use super::*;

    use curve25519_dalek::edwards::EdwardsPoint;
    use curve25519_dalek::edwards::VartimeEdwardsPrecomputation;
    use curve25519_dalek::traits::MultiscalarMul;
    use curve25519_dalek::traits::VartimeMultiscalarMul;
    use curve25519_dalek::traits::VartimePrecomputedMultiscalarMul;

    fn construct_scalars(n: usize) -> Vec<Scalar> {
        let mut rng = thread_rng();
        (0..n).map(|_| Scalar::random(&mut rng)).collect()
    }

    fn construct_points(n: usize) -> Vec<EdwardsPoint> {
        let mut rng = thread_rng();
        (0..n)
            .map(|_| &Scalar::random(&mut rng) * &constants::ED25519_BASEPOINT_TABLE)
            .collect()
    }

    fn construct(n: usize) -> (Vec<Scalar>, Vec<EdwardsPoint>) {
        (construct_scalars(n), construct_points(n))
    }

    fn consttime_multiscalar_mul<M: Measurement>(c: &mut BenchmarkGroup<M>) {
        for multiscalar_size in &MULTISCALAR_SIZES {
            c.bench_with_input(
                BenchmarkId::new(
                    "Constant-time variable-base multiscalar multiplication",
                    *multiscalar_size,
                ),
                &multiscalar_size,
                |b, &&size| {
                    let points = construct_points(size);
                    // This is supposed to be constant-time, but we might as well
                    // rerandomize the scalars for every call just in case.
                    b.iter_batched(
                        || construct_scalars(size),
                        |scalars| EdwardsPoint::multiscalar_mul(&scalars, &points),
                        BatchSize::SmallInput,
                    );
                },
            );
        }
    }

    fn vartime_multiscalar_mul<M: Measurement>(c: &mut BenchmarkGroup<M>) {
        for multiscalar_size in &MULTISCALAR_SIZES {
            c.bench_with_input(
                BenchmarkId::new(
                    "Variable-time variable-base multiscalar multiplication",
                    *multiscalar_size,
                ),
                &multiscalar_size,
                |b, &&size| {
                    let points = construct_points(size);
                    // Rerandomize the scalars for every call to prevent
                    // false timings from better caching (e.g., the CPU
                    // cache lifts exactly the right table entries for the
                    // benchmark into the highest cache levels).
                    b.iter_batched(
                        || construct_scalars(size),
                        |scalars| EdwardsPoint::vartime_multiscalar_mul(&scalars, &points),
                        BatchSize::SmallInput,
                    );
                },
            );
        }
    }

    fn vartime_precomputed_pure_static<M: Measurement>(c: &mut BenchmarkGroup<M>) {
        for multiscalar_size in &MULTISCALAR_SIZES {
            c.bench_with_input(
                BenchmarkId::new(
                    "Variable-time fixed-base multiscalar multiplication",
                    &multiscalar_size,
                ),
                &multiscalar_size,
                move |b, &&total_size| {
                    let static_size = total_size;

                    let static_points = construct_points(static_size);
                    let precomp = VartimeEdwardsPrecomputation::new(&static_points);
                    // Rerandomize the scalars for every call to prevent
                    // false timings from better caching (e.g., the CPU
                    // cache lifts exactly the right table entries for the
                    // benchmark into the highest cache levels).
                    b.iter_batched(
                        || construct_scalars(static_size),
                        |scalars| precomp.vartime_multiscalar_mul(&scalars),
                        BatchSize::SmallInput,
                    );
                },
            );
        }
    }

    fn vartime_precomputed_helper<M: Measurement>(
        c: &mut BenchmarkGroup<M>,
        dynamic_fraction: f64,
    ) {
        for multiscalar_size in &MULTISCALAR_SIZES {
            let bench_id = BenchmarkId::new(
                "Variable-time mixed-base",
                format!("(size: {:?}), ({:.0}pct dyn)", multiscalar_size, 100.0 * dynamic_fraction),
            );

            c.bench_with_input(bench_id, &multiscalar_size,
                move |b, &&total_size| {
                    let dynamic_size = ((total_size as f64) * dynamic_fraction) as usize;
                    let static_size = total_size - dynamic_size;

                    let static_points = construct_points(static_size);
                    let dynamic_points = construct_points(dynamic_size);
                    let precomp = VartimeEdwardsPrecomputation::new(&static_points);
                    // Rerandomize the scalars for every call to prevent
                    // false timings from better caching (e.g., the CPU
                    // cache lifts exactly the right table entries for the
                    // benchmark into the highest cache levels).  Timings
                    // should be independent of points so we don't
                    // randomize them.
                    b.iter_batched(
                        || {
                            (
                                construct_scalars(static_size),
                                construct_scalars(dynamic_size),
                            )
                        },
                        |(static_scalars, dynamic_scalars)| {
                            precomp.vartime_mixed_multiscalar_mul(
                                &static_scalars,
                                &dynamic_scalars,
                                &dynamic_points,
                            )
                        },
                        BatchSize::SmallInput,
                    );
                },
            );
        }
    }

    fn multiscalar_multiplications(c: &mut Criterion) {
        let mut group: BenchmarkGroup<_> = c.benchmark_group("Multiscalar multiplications");

        consttime_multiscalar_mul(&mut group);
        vartime_multiscalar_mul(&mut group);
        vartime_precomputed_pure_static(&mut group);

        let dynamic_fracs = [0.0, 0.2, 0.5];

        for frac in dynamic_fracs.iter() {
            vartime_precomputed_helper(&mut group, *frac);
        }

        group.finish();
    }

    criterion_group! {
        name = multiscalar_benches;
        // Lower the sample size to run the benchmarks faster
        config = Criterion::default().sample_size(15);
        targets =
        multiscalar_multiplications,
    }
}

mod ristretto_benches {
    use super::*;
    use curve25519_dalek::ristretto::RistrettoPoint;

    fn compress(c: &mut Criterion) {
        c.bench_function("RistrettoPoint compression", |b| {
            let B = &constants::RISTRETTO_BASEPOINT_POINT;
            b.iter(|| B.compress())
        });
    }

    fn decompress(c: &mut Criterion) {
        c.bench_function("RistrettoPoint decompression", |b| {
            let B_comp = &constants::RISTRETTO_BASEPOINT_COMPRESSED;
            b.iter(|| B_comp.decompress().unwrap())
        });
    }

<<<<<<< HEAD
    fn double_and_compress_batch<M: Measurement>(c: &mut BenchmarkGroup<M>) {
        for batch_size in &BATCH_SIZES {
            c.bench_with_input(
                BenchmarkId::new("Batch Ristretto double-and-encode", *batch_size),
                &batch_size,
                |b, &&size| {
                    let mut rng = OsRng;
                    let points: Vec<RistrettoPoint> = (0..size)
                        .map(|_| RistrettoPoint::random(&mut rng))
                        .collect();
                    b.iter(|| RistrettoPoint::double_and_compress_batch(&points));
                },
            );
        }
    }

    fn double_and_compress_group(c: &mut Criterion) {
        let mut group: BenchmarkGroup<_> = c.benchmark_group("double & compress batched");
        double_and_compress_batch(&mut group);
        group.finish();
=======
    fn elligator(c: &mut Criterion) {
        let fe_bytes = [0u8; 32];
        let fe = FieldElement::from_bytes(&fe_bytes);

        c.bench_function("RistrettoPoint Elligator", |b| {
            b.iter(|| RistrettoPoint::elligator_ristretto_flavor(&fe));
        });
    }

    fn double_and_compress_batch(c: &mut Criterion) {
        c.bench_function_over_inputs(
            "Batch Ristretto double-and-encode",
            |b, &&size| {
                let mut rng = OsRng;
                let points: Vec<RistrettoPoint> = (0..size)
                    .map(|_| RistrettoPoint::random(&mut rng))
                    .collect();
                b.iter(|| RistrettoPoint::double_and_compress_batch(&points));
            },
            &BATCH_SIZES,
        );
>>>>>>> b3329ed0
    }

    criterion_group! {
        name = ristretto_benches;
        config = Criterion::default();
        targets =
        compress,
        decompress,
<<<<<<< HEAD
        double_and_compress_group,
=======
        elligator,
        double_and_compress_batch,
>>>>>>> b3329ed0
    }
}

mod montgomery_benches {
    use super::*;

    fn montgomery_ladder(c: &mut Criterion) {
        c.bench_function("Montgomery pseudomultiplication", |b| {
            let B = constants::X25519_BASEPOINT;
            let s = Scalar::from(897987897u64).invert();
            b.iter(|| B * s);
        });
    }

    criterion_group! {
        name = montgomery_benches;
        config = Criterion::default();
        targets = montgomery_ladder,
    }
}

mod scalar_benches {
    use super::*;

    fn scalar_inversion(c: &mut Criterion) {
        c.bench_function("Scalar inversion", |b| {
            let s = Scalar::from(897987897u64).invert();
            b.iter(|| s.invert());
        });
    }

    fn batch_scalar_inversion<M: Measurement>(c: &mut BenchmarkGroup<M>) {
        for batch_size in &BATCH_SIZES {
            c.bench_with_input(
                BenchmarkId::new("Batch scalar inversion", *batch_size),
                &batch_size,
                |b, &&size| {
                    let mut rng = OsRng;
                    let scalars: Vec<Scalar> =
                        (0..size).map(|_| Scalar::random(&mut rng)).collect();
                    b.iter(|| {
                        let mut s = scalars.clone();
                        Scalar::batch_invert(&mut s);
                    });
                },
            );
        }
    }

    fn batch_scalar_inversion_group(c: &mut Criterion) {
        let mut group: BenchmarkGroup<_> = c.benchmark_group("batch scalar inversion");
        batch_scalar_inversion(&mut group);
        group.finish();
    }

    criterion_group! {
        name = scalar_benches;
        config = Criterion::default();
        targets =
        scalar_inversion,
        batch_scalar_inversion_group,
    }
}

criterion_main!(
    scalar_benches::scalar_benches,
    montgomery_benches::montgomery_benches,
    ristretto_benches::ristretto_benches,
    edwards_benches::edwards_benches,
    multiscalar_benches::multiscalar_benches,
);<|MERGE_RESOLUTION|>--- conflicted
+++ resolved
@@ -264,28 +264,6 @@
         });
     }
 
-<<<<<<< HEAD
-    fn double_and_compress_batch<M: Measurement>(c: &mut BenchmarkGroup<M>) {
-        for batch_size in &BATCH_SIZES {
-            c.bench_with_input(
-                BenchmarkId::new("Batch Ristretto double-and-encode", *batch_size),
-                &batch_size,
-                |b, &&size| {
-                    let mut rng = OsRng;
-                    let points: Vec<RistrettoPoint> = (0..size)
-                        .map(|_| RistrettoPoint::random(&mut rng))
-                        .collect();
-                    b.iter(|| RistrettoPoint::double_and_compress_batch(&points));
-                },
-            );
-        }
-    }
-
-    fn double_and_compress_group(c: &mut Criterion) {
-        let mut group: BenchmarkGroup<_> = c.benchmark_group("double & compress batched");
-        double_and_compress_batch(&mut group);
-        group.finish();
-=======
     fn elligator(c: &mut Criterion) {
         let fe_bytes = [0u8; 32];
         let fe = FieldElement::from_bytes(&fe_bytes);
@@ -307,7 +285,6 @@
             },
             &BATCH_SIZES,
         );
->>>>>>> b3329ed0
     }
 
     criterion_group! {
@@ -316,12 +293,8 @@
         targets =
         compress,
         decompress,
-<<<<<<< HEAD
-        double_and_compress_group,
-=======
         elligator,
         double_and_compress_batch,
->>>>>>> b3329ed0
     }
 }
 
